/*
 * 86Box	A hypervisor and IBM PC system emulator that specializes in
 *		running old operating systems and software designed for IBM
 *		PC systems and compatibles from 1981 through fairly recent
 *		system designs based on the PCI bus.
 *
 *		This file is part of the 86Box distribution.
 *
 *		Definitions for the ACPI emulation.
 *
 *
 *
 * Authors:	Miran Grca, <mgrca8@gmail.com>
 *
 *		Copyright 2020 Miran Grca.
 */
#ifndef ACPI_H
# define ACPI_H


#ifdef __cplusplus
extern "C" {
#endif

#define ACPI_TIMER_FREQ	3579545
#define PM_FREQ		ACPI_TIMER_FREQ

#define RSM_STS		(1 << 15)
#define PWRBTN_STS	(1 << 8)
#define GBL_STS		(1 << 5)
#define BM_STS		(1 << 4)
#define TMROF_STS	(1 << 0)

#define RTC_EN		(1 << 10)
#define PWRBTN_EN	(1 << 8)
#define GBL_EN		(1 << 5)
#define TMROF_EN	(1 << 0)

#define SCI_EN		(1 << 0)
#define SUS_EN		(1 << 13)

#define SUS_POWER_OFF	(1 << 0)
#define SUS_SUSPEND	(1 << 1)
#define SUS_NVR		(1 << 2)
#define SUS_RESET_CPU	(1 << 3)
#define SUS_RESET_CACHE	(1 << 4)
#define SUS_RESET_PCI	(1 << 5)

#define ACPI_ENABLE	0xf1
#define	ACPI_DISABLE	0xf0

#define VEN_ALI		0x010b9
#define VEN_INTEL	0x08086
#define VEN_SIS		0x01039
#define VEN_SMC		0x01055
#define VEN_VIA		0x01106
#define VEN_VIA_596B	0x11106


typedef struct
{
    uint8_t		acpitst, auxen, auxsts, plvl2, plvl3,
			smicmd, gpio_dir,
			gpio_val, muxcntrl, ali_soft_smi,
			timer32, smireg,
			gpireg[3], gporeg[4],
			extiotrapsts, extiotrapen;
    uint16_t		pmsts, pmen,
			pmcntrl, gpsts, gpsts1,
			gpen, gpen1, gpscien,
			gpcntrl, gplvl, gpmux,
			gpsel, gpsmien, pscntrl,
			gpscists;
    int			smi_lock, smi_active;
    uint32_t		pcntrl, p2cntrl, glbsts,
			devsts, glben,
			glbctl, devctl,
			padsts, paden,
			gptren, gptimer, timer_val,
			gpo_val, gpi_val,
			extsmi_val, pad0;
    uint64_t		tmr_overflow_time;
} acpi_regs_t;


typedef struct
{
    acpi_regs_t		regs;
    uint8_t		gpireg2_default, pad[3],
			gporeg_default[4],
			suspend_types[8];
    uint16_t		io_base, aux_io_base;
    int			vendor,
			slot, irq_mode,
<<<<<<< HEAD
			irq_pin, irq_line,
			mirq_is_level;
    pc_timer_t		timer;
=======
			irq_pin, irq_line;
    pc_timer_t		timer, resume_timer;
>>>>>>> 966ca29e
    nvr_t		*nvr;
    apm_t		*apm;
    void		*i2c,
			(*trap_update)(void *priv), *trap_priv;
} acpi_t;


/* Global variables. */
extern int		acpi_rtc_status;

extern const device_t	acpi_ali_device;
extern const device_t	acpi_intel_device;
extern const device_t	acpi_sis_device;
extern const device_t	acpi_smc_device;
extern const device_t	acpi_via_device;
extern const device_t	acpi_via_596b_device;


/* Functions */
extern void		acpi_update_irq(acpi_t *dev);
extern void		acpi_raise_smi(acpi_t *dev);
extern void		acpi_update_io_mapping(acpi_t *dev, uint32_t base, int chipset_en);
extern void		acpi_update_aux_io_mapping(acpi_t *dev, uint32_t base, int chipset_en);
extern void		acpi_init_gporeg(acpi_t *dev, uint8_t val0, uint8_t val1, uint8_t val2, uint8_t val3);
extern void		acpi_set_timer32(acpi_t *dev, uint8_t timer32);
extern void		acpi_set_slot(acpi_t *dev, int slot);
extern void		acpi_set_irq_mode(acpi_t *dev, int irq_mode);
extern void		acpi_set_irq_pin(acpi_t *dev, int irq_pin);
extern void		acpi_set_irq_line(acpi_t *dev, int irq_line);
extern void		acpi_set_mirq_is_level(acpi_t *dev, int mirq_is_level);
extern void		acpi_set_gpireg2_default(acpi_t *dev, uint8_t gpireg2_default);
extern void		acpi_set_nvr(acpi_t *dev, nvr_t *nvr);
<<<<<<< HEAD
extern uint8_t		acpi_ali_soft_smi_status_read(acpi_t *dev);
extern void		acpi_ali_soft_smi_status_write(acpi_t *dev, uint8_t soft_smi);
=======
extern void		acpi_set_trap_update(acpi_t *dev, void (*update)(void *priv), void *priv);
>>>>>>> 966ca29e

#ifdef __cplusplus
}
#endif


#endif	/*ACPI_H*/<|MERGE_RESOLUTION|>--- conflicted
+++ resolved
@@ -92,14 +92,9 @@
     uint16_t		io_base, aux_io_base;
     int			vendor,
 			slot, irq_mode,
-<<<<<<< HEAD
 			irq_pin, irq_line,
 			mirq_is_level;
-    pc_timer_t		timer;
-=======
-			irq_pin, irq_line;
     pc_timer_t		timer, resume_timer;
->>>>>>> 966ca29e
     nvr_t		*nvr;
     apm_t		*apm;
     void		*i2c,
@@ -120,7 +115,7 @@
 
 /* Functions */
 extern void		acpi_update_irq(acpi_t *dev);
-extern void		acpi_raise_smi(acpi_t *dev);
+extern void		acpi_raise_smi(void *priv, int do_smi);
 extern void		acpi_update_io_mapping(acpi_t *dev, uint32_t base, int chipset_en);
 extern void		acpi_update_aux_io_mapping(acpi_t *dev, uint32_t base, int chipset_en);
 extern void		acpi_init_gporeg(acpi_t *dev, uint8_t val0, uint8_t val1, uint8_t val2, uint8_t val3);
@@ -132,12 +127,9 @@
 extern void		acpi_set_mirq_is_level(acpi_t *dev, int mirq_is_level);
 extern void		acpi_set_gpireg2_default(acpi_t *dev, uint8_t gpireg2_default);
 extern void		acpi_set_nvr(acpi_t *dev, nvr_t *nvr);
-<<<<<<< HEAD
+extern void		acpi_set_trap_update(acpi_t *dev, void (*update)(void *priv), void *priv);
 extern uint8_t		acpi_ali_soft_smi_status_read(acpi_t *dev);
 extern void		acpi_ali_soft_smi_status_write(acpi_t *dev, uint8_t soft_smi);
-=======
-extern void		acpi_set_trap_update(acpi_t *dev, void (*update)(void *priv), void *priv);
->>>>>>> 966ca29e
 
 #ifdef __cplusplus
 }
