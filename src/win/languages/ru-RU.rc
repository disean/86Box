////////////////////////////////////////////////////////////////////////////
// Russian resources

#ifdef _WIN32
LANGUAGE LANG_RUSSIAN, SUBLANG_DEFAULT
#pragma code_page(65001)
#endif //_WIN32

#define AUTHORS

/////////////////////////////////////////////////////////////////////////////
//
// Menu
//

MainMenu MENU DISCARDABLE 
BEGIN
    POPUP "&Действие"
    BEGIN
        MENUITEM "&Клавиатура требует захвата",	IDM_ACTION_KBD_REQ_CAPTURE
        MENUITEM "&Правый CTRL - это левый ALT",	IDM_ACTION_RCTRL_IS_LALT
        MENUITEM SEPARATOR
        MENUITEM "&Холодная перезагрузка...",                 IDM_ACTION_HRESET
        MENUITEM "&Ctrl+Alt+Del\tCtrl+F12",     IDM_ACTION_RESET_CAD
        MENUITEM SEPARATOR
	MENUITEM "Ctrl+Alt+&Esc",		IDM_ACTION_CTRL_ALT_ESC
        MENUITEM SEPARATOR
        MENUITEM "&Пауза",                      IDM_ACTION_PAUSE
        MENUITEM SEPARATOR
        MENUITEM "&Выход...",                       IDM_ACTION_EXIT
    END
    POPUP "&Вид"
    BEGIN
        MENUITEM "&Скрыть строку статуса",		IDM_VID_HIDE_STATUS_BAR
        MENUITEM SEPARATOR
        MENUITEM "&Изменяемый размер окна",          IDM_VID_RESIZE
        MENUITEM "&Запомнить размер и положение",  IDM_VID_REMEMBER
        MENUITEM SEPARATOR
        POPUP "&Рендерер"
        BEGIN
            MENUITEM "&SDL (Software)",         IDM_VID_SDL_SW
            MENUITEM "SDL (&Hardware)",         IDM_VID_SDL_HW
            MENUITEM "SDL (&OpenGL)",           IDM_VID_SDL_OPENGL
<<<<<<< HEAD
            MENUITEM "Open&GL (3.3)",      IDM_VID_OPENGL_CORE
=======
            MENUITEM "Open&GL (3.0)",      IDM_VID_OPENGL_CORE
>>>>>>> 28d1a43a
#ifdef USE_VNC
            MENUITEM "&VNC",                    IDM_VID_VNC
#endif
        END
        MENUITEM SEPARATOR
        MENUITEM "&Указать размеры...",          IDM_VID_SPECIFY_DIM
        MENUITEM "У&становить соотношение сторон 4:3",    IDM_VID_FORCE43
        POPUP "&Масштаб окна"
        BEGIN
            MENUITEM "&0.5x",                   IDM_VID_SCALE_1X
            MENUITEM "&1x",                     IDM_VID_SCALE_2X
            MENUITEM "1.&5x",                   IDM_VID_SCALE_3X
            MENUITEM "&2x",                     IDM_VID_SCALE_4X
        END
        POPUP "Метод фильтрации"
        BEGIN
            MENUITEM "&Ближайший",                 IDM_VID_FILTER_NEAREST
            MENUITEM "&Линейный",                  IDM_VID_FILTER_LINEAR
        END
        MENUITEM "Масштабирование Hi&DPI",              IDM_VID_HIDPI
        MENUITEM SEPARATOR
        MENUITEM "&Полноэкранный режим\tCtrl+Alt+PageUP",    IDM_VID_FULLSCREEN
        POPUP "&Растягивание в полноэкранном режиме"
        BEGIN
            MENUITEM "&На весь экран",        IDM_VID_FS_FULL
            MENUITEM "&4:3",                        IDM_VID_FS_43
            MENUITEM "&Квадратные пиксели (сохранить соотношение)", IDM_VID_FS_KEEPRATIO
            MENUITEM "&Целочисленное масштабирование",              IDM_VID_FS_INT
        END
        POPUP "Настройки E&GA/(S)VGA"
        BEGIN
            MENUITEM "&Инвертировать цвета VGA",   IDM_VID_INVERT
            POPUP "&Тип экрана VGA"
            BEGIN
                MENUITEM "RGB &цветной",          IDM_VID_GRAY_RGB
                MENUITEM "&RGB монохромный",      IDM_VID_GRAY_MONO
                MENUITEM "&Янтарный оттенок",      IDM_VID_GRAY_AMBER
                MENUITEM "&Зелёный оттенок",      IDM_VID_GRAY_GREEN
                MENUITEM "&Белый оттенок",      IDM_VID_GRAY_WHITE
            END
            POPUP "Тип монохромного &конвертирования"
            BEGIN
                MENUITEM "BT&601 (NTSC/PAL)",   IDM_VID_GRAYCT_601
                MENUITEM "BT&709 (HDTV)",       IDM_VID_GRAYCT_709
                MENUITEM "&Усреднённый",            IDM_VID_GRAYCT_AVE
            END
        END
        MENUITEM SEPARATOR
        MENUITEM "Вылеты развёртки CGA/PCjr/Tandy/E&GA/(S)VGA",     IDM_VID_OVERSCAN
        MENUITEM "Изменить контрастность &монохромного дисплея", IDM_VID_CGACON
    END
    MENUITEM "&Носители",				IDM_MEDIA
    POPUP "&Инструменты"
    BEGIN
        MENUITEM "&Настройки машины...",                IDM_CONFIG
        MENUITEM "&Обновление значков строки статуса",	IDM_UPDATE_ICONS
        MENUITEM SEPARATOR
        MENUITEM "Сделать с&криншот\tCtrl+F11",  IDM_ACTION_SCREENSHOT
        MENUITEM SEPARATOR
        MENUITEM "&Параметры...",		IDM_PREFERENCES
        MENUITEM "Включить интеграцию &Discord", IDM_DISCORD
        MENUITEM SEPARATOR
        MENUITEM "&Усиление звука...",              IDM_SND_GAIN
#ifdef MTR_ENABLED
        MENUITEM SEPARATOR
        MENUITEM "Начать трассировку\tCtrl+T",         IDM_ACTION_BEGIN_TRACE
        MENUITEM "Завершить трассировку\tCtrl+T",           IDM_ACTION_END_TRACE
#endif
    END
#if defined(ENABLE_LOG_TOGGLES) || defined(ENABLE_LOG_COMMANDS)
    POPUP "&Ведение журнала"
    BEGIN
# ifdef ENABLE_BUSLOGIC_LOG
        MENUITEM "Включить журналы BusLogic\tCtrl+F4", IDM_LOG_BUSLOGIC
# endif
# ifdef ENABLE_CDROM_LOG
        MENUITEM "Включить журналы CD-ROM\tCtrl+F5", IDM_LOG_CDROM
# endif
# ifdef ENABLE_D86F_LOG
        MENUITEM "Включить журналы дискет (86F)\tCtrl+F6", IDM_LOG_D86F
# endif
# ifdef ENABLE_FDC_LOG
        MENUITEM "Включить журналы контроллера дискет\tCtrl+F7", IDM_LOG_FDC
# endif
# ifdef ENABLE_IDE_LOG
        MENUITEM "Включить журналы IDE\tCtrl+F8", IDM_LOG_IDE
# endif
# ifdef ENABLE_SERIAL_LOG
        MENUITEM "Включить журналы COM порта\tCtrl+F3", IDM_LOG_SERIAL
# endif
# ifdef ENABLE_NIC_LOG
        MENUITEM "Включить журналы сети\tCtrl+F9", IDM_LOG_NIC
# endif
# ifdef ENABLE_LOG_COMMANDS
#  ifdef ENABLE_LOG_TOGGLES
	MENUITEM SEPARATOR
#  endif
#  ifdef ENABLE_LOG_BREAKPOINT
        MENUITEM "&Точка останова журнала\tCtrl+F10", IDM_LOG_BREAKPOINT
#  endif
#  ifdef ENABLE_VRAM_DUMP
        MENUITEM "&Выгрузка дампа видео-ОЗУ\tCtrl+F1", IDM_DUMP_VRAM
#  endif
# endif
    END
#endif
    POPUP "&Помощь"
    BEGIN
        MENUITEM "&Документация...",           IDM_DOCS
        MENUITEM "&О программе 86Box...",             IDM_ABOUT
    END
END

StatusBarMenu MENU DISCARDABLE 
BEGIN
    MENUITEM SEPARATOR
END

CassetteSubmenu MENU DISCARDABLE
BEGIN
    POPUP ""
    BEGIN
        MENUITEM "&Новый образ...",				IDM_CASSETTE_IMAGE_NEW
        MENUITEM SEPARATOR
        MENUITEM "&Выбрать образ...",				IDM_CASSETTE_IMAGE_EXISTING
        MENUITEM "Выбрать образ (&Защита от записи)...",	IDM_CASSETTE_IMAGE_EXISTING_WP
        MENUITEM SEPARATOR
        MENUITEM "&Запись",					IDM_CASSETTE_RECORD
        MENUITEM "&Воспроизведение",					IDM_CASSETTE_PLAY
        MENUITEM "&Перемотка на начало",			IDM_CASSETTE_REWIND
        MENUITEM "&Перемотка в конец",			IDM_CASSETTE_FAST_FORWARD
        MENUITEM SEPARATOR
        MENUITEM "И&звлечь",					IDM_CASSETTE_EJECT
    END
END

CartridgeSubmenu MENU DISCARDABLE
BEGIN
    POPUP ""
    BEGIN
        MENUITEM "&Образ...",					IDM_CARTRIDGE_IMAGE
        MENUITEM SEPARATOR
        MENUITEM "И&звлечь",					IDM_CARTRIDGE_EJECT
    END
END

FloppySubmenu MENU DISCARDABLE
BEGIN
    POPUP ""
    BEGIN
        MENUITEM "&Новый образ...",				IDM_FLOPPY_IMAGE_NEW
        MENUITEM SEPARATOR
        MENUITEM "&Выбрать образ...",				IDM_FLOPPY_IMAGE_EXISTING
        MENUITEM "Выбрать образ (&Защита от записи)...",	IDM_FLOPPY_IMAGE_EXISTING_WP
        MENUITEM SEPARATOR
        MENUITEM "Э&кспорт в 86F...",				IDM_FLOPPY_EXPORT_TO_86F
        MENUITEM SEPARATOR
        MENUITEM "И&звлечь",					IDM_FLOPPY_EJECT
    END
END

CdromSubmenu MENU DISCARDABLE
BEGIN
    POPUP ""
    BEGIN
        MENUITEM "&Mute",					IDM_CDROM_MUTE
        MENUITEM SEPARATOR
        MENUITEM "П&устой",					IDM_CDROM_EMPTY
        MENUITEM "&Снова загрузить предыдущий образ",			IDM_CDROM_RELOAD
        MENUITEM SEPARATOR
        MENUITEM "&Образ...",					IDM_CDROM_IMAGE
    END
END

ZIPSubmenu MENU DISCARDABLE
BEGIN
    POPUP ""
    BEGIN
        MENUITEM "&Новый образ...",				IDM_ZIP_IMAGE_NEW
        MENUITEM SEPARATOR
        MENUITEM "&Выбрать образ...",				IDM_ZIP_IMAGE_EXISTING
        MENUITEM "Выбрать образ (&Защита от записи)...",	IDM_ZIP_IMAGE_EXISTING_WP
        MENUITEM SEPARATOR
        MENUITEM "И&звлечь",					IDM_ZIP_EJECT
        MENUITEM "&Снова загрузить предыдущий образ",			IDM_ZIP_RELOAD
    END
END

MOSubmenu MENU DISCARDABLE
BEGIN
    POPUP ""
    BEGIN
        MENUITEM "&Новый образ...",				IDM_MO_IMAGE_NEW
        MENUITEM SEPARATOR
        MENUITEM "&Выбрать образ...",				IDM_MO_IMAGE_EXISTING
        MENUITEM "Выбрать образ (&Защита от записи)...",	IDM_MO_IMAGE_EXISTING_WP
        MENUITEM SEPARATOR
        MENUITEM "И&звлечь",					IDM_MO_EJECT
        MENUITEM "&Снова загрузить предыдущий образ",			IDM_MO_RELOAD
    END
END

VidGLSubMenu MENU DISCARDABLE
BEGIN
    POPUP "Целевая &частота кадров"
    BEGIN
        MENUITEM "&Синхронизация с видео", IDM_VID_GL_FPS_BLITTER
        MENUITEM "&25 кадров в секунду", IDM_VID_GL_FPS_25
        MENUITEM "&30 кадров в секунду", IDM_VID_GL_FPS_30
        MENUITEM "&50 кадров в секунду", IDM_VID_GL_FPS_50
        MENUITEM "&60 кадров в секунду", IDM_VID_GL_FPS_60
        MENUITEM "&75 кадров в секунду", IDM_VID_GL_FPS_75
    END
    MENUITEM "&VSync", IDM_VID_GL_VSYNC
    MENUITEM "&Выбрать шейдер...", IDM_VID_GL_SHADER
    MENUITEM "&Удалить шейдер", IDM_VID_GL_NOSHADER
END


/////////////////////////////////////////////////////////////////////////////
//
// Dialog
//

#define STR_PREFERENCES		"Параметры"
#define STR_SND_GAIN		"Усиление звука"
#define STR_NEW_FLOPPY		"Новый образ"
#define STR_CONFIG		"Настройки"
#define STR_SPECIFY_DIM		"Указать размеры главного окна"

#define STR_OK			"OK"
#define STR_CANCEL		"Отмена"
#define STR_GLOBAL		"Сохранить эти параметры как &глобальные по умолчанию"
#define STR_DEFAULT		"&По умолчанию"
#define STR_LANGUAGE		"Язык:"
#define STR_ICONSET		"Набор иконок:"

#define STR_GAIN		"Усиление"

#define STR_FILE_NAME		"Имя файла:"
#define STR_DISK_SIZE		"Размер диска:"
#define STR_RPM_MODE		"RPM режим:"
#define STR_PROGRESS		"Прогресс:"

#define STR_WIDTH		"Ширина:"
#define STR_HEIGHT		"Высота:"
#define STR_LOCK_TO_SIZE	"Зафиксировать размер"

#define STR_MACHINE_TYPE	"Тип машины:"
#define STR_MACHINE		"Системная плата:"
#define STR_CONFIGURE		"Настройка"
#define STR_CPU_TYPE		"Тип ЦПУ:"
#define STR_SPEED		"Speed:"
#define STR_FPU			"FPU:"
#define STR_WAIT_STATES		"Циклы ожидания:"
#define STR_MB			"МБ"
#define STR_MEMORY		"Память:"
#define STR_TIME_SYNC		"Синхронизация времени"
#define STR_DISABLED		"Отключить"
#define STR_ENABLED_LOCAL	"Включить (местное)"
#define STR_ENABLED_UTC		"Включить (UTC)"
#define STR_DYNAREC		"Динамический рекомпилятор"

#define STR_VIDEO		"Видеокарта:"
#define STR_VOODOO		"Ускоритель Voodoo"

#define STR_MOUSE		"Мышь:"
#define STR_JOYSTICK		"Джойстик:"
#define STR_JOY1		"Джойстик 1..."
#define STR_JOY2		"Джойстик 2..."
#define STR_JOY3		"Джойстик 3..."
#define STR_JOY4		"Джойстик 4..."

#define STR_SOUND		"Звуковая карта:"
#define STR_MIDI		"MIDI Out устр-во:"
#define STR_MIDI_IN		"MIDI In устр-во:"
#define STR_MPU401		"Отдельный MPU-401"
#define STR_SSI			"Innovation SSI-2001"
#define STR_CMS			"CMS / Game Blaster"
#define STR_GUS			"Gravis Ultrasound"
#define STR_FLOAT		"FLOAT32 звук"

#define STR_NET_TYPE		"Тип сети:"
#define STR_PCAP		"Устройство PCap:"
#define STR_NET			"Сетевая карта:"

#define STR_LPT1		"Устройство LPT1:"
#define STR_LPT2		"Устройство LPT2:"
#define STR_LPT3		"Устройство LPT3:"
#define STR_SERIAL1		"Последов. порт COM1"
#define STR_SERIAL2		"Последов. порт COM2"
#define STR_SERIAL3		"Последов. порт COM3"
#define STR_SERIAL4		"Последов. порт COM4"
#define STR_PARALLEL1		"Параллельный порт LPT1"
#define STR_PARALLEL2		"Параллельный порт LPT2"
#define STR_PARALLEL3		"Параллельный порт LPT3"

#define STR_HDC			"Контроллер HD:"
#define STR_FDC			"Контроллер FD:"
#define STR_IDE_TER		"Третичный IDE контроллер"
#define STR_IDE_QUA		"Четвертичный IDE контроллер"
#define STR_SCSI		"SCSI"
#define STR_SCSI_1		"Контроллер 1:"
#define STR_SCSI_2		"Контроллер 2:"
#define STR_SCSI_3		"Контроллер 3:"
#define STR_SCSI_4		"Контроллер 4:"
#define STR_CASSETTE		"Кассета"

#define STR_HDD			"Жёсткие диски:"
#define STR_NEW			"&Создать..."
#define STR_EXISTING		"&Выбрать..."
#define STR_REMOVE		"&Убрать"
#define STR_BUS			"Шина:"
#define STR_CHANNEL		"Канал:"
#define STR_ID			"ID:"

#define STR_SPECIFY		"&Указать..."
#define STR_SECTORS		"Сектора:"
#define STR_HEADS		"Головки:"
#define STR_CYLS		"Цилиндры:"
#define STR_SIZE_MB		"Размер (МБ):"
#define STR_TYPE		"Тип:"
#define STR_IMG_FORMAT		"Тип образа:"
#define STR_BLOCK_SIZE		"Размер блока:"

#define STR_FLOPPY_DRIVES	"Гибкие диски:"
#define STR_TURBO		"Турбо тайминги"
#define STR_CHECKBPB		"Проверять BPB"
#define STR_CDROM_DRIVES	"Дисководы CD-ROM:"

#define STR_MO_DRIVES		"Магнитооптические дисководы:"
#define STR_ZIP_DRIVES		"ZIP дисководы:"
#define STR_250			"ZIP 250"

#define STR_ISARTC		"ISA RTC:"
#define STR_ISAMEM		"Карта расширения памяти (ISA)"
#define STR_ISAMEM_1		"Карта 1:"
#define STR_ISAMEM_2		"Карта 2:"
#define STR_ISAMEM_3		"Карта 3:"
#define STR_ISAMEM_4		"Карта 4:"
#define STR_BUGGER		"Устройство ISABugger"
#define STR_POSTCARD		"Карта POST"

#define FONT_SIZE		9
#define FONT_NAME		"Segoe UI"

#include "dialogs.rc"

/////////////////////////////////////////////////////////////////////////////
//
// String Table
//

STRINGTABLE DISCARDABLE 
BEGIN
    2048	"86Box"
    IDS_2049	"Ошибка"
    IDS_2050	"Неустранимая ошибка"
    IDS_2051	"<зарезервировано>"
    IDS_2052	"Нажмите CTRL + ALT + PAGE DOWN для возврата в оконный режим."
    IDS_2053	"Скорость"
    IDS_2054	"ZIP %03i %i (%s): %ls"
    IDS_2055	"Образы ZIP (*.IM?;*.ZDI)\0*.IM?;*.ZDI\0"
    IDS_2056	"86Box не смог найти ни одного подходящего для использования файла с ПЗУ.\n\nПожалуйста <a href=""https://github.com/86Box/roms/releases/latest"">скачайте</a> набор ПЗУ и извлеките его в каталог ""roms""."
    IDS_2057	"(пусто)"
    IDS_2058	"Образы ZIP (*.IM?;*.ZDI)\0*.IM?;*.ZDI\0Все файлы (*.*)\0*.*\0"
    IDS_2059	"Турбо"
    IDS_2060	"Вкл"
    IDS_2061	"Выкл"
    IDS_2062	"Все образы (*.86F;*.DSK;*.FLP;*.IM?;*.*FD?)\0*.86F;*.DSK;*.FLP;*.IM?;*.*FD?\0Простые посекторные образы (*.DSK;*.FLP;*.IM?;*.*FD?)\0*.DSK;*.FLP;*.IM?;*.IMG;*.*FD?\0Surface образы (*.86F)\0*.86F\0"
    IDS_2063	"Системная плата ""%hs"" недоступна из-за отсутствия файла её ПЗУ в каталоге roms/machines. Переключение на доступную системную плату."
END

STRINGTABLE DISCARDABLE 
BEGIN
    IDS_2064	"Видеокарта ""%hs"" недоступна из-за отсутствия файла её ПЗУ в каталоге roms/video. Переключение на доступную видеокарту."
    IDS_2065	"Компьютер"
    IDS_2066	"Дисплей"
    IDS_2067	"Устройства ввода"
    IDS_2068	"Звук"
    IDS_2069	"Сеть"
    IDS_2070	"Порты (COM и LPT)"
    IDS_2071	"Контроллеры дисков"
    IDS_2072	"Жёсткие диски"
    IDS_2073	"Гибкие диски и CD-ROM"
    IDS_2074	"Другие съёмные устр-ва"
    IDS_2075	"Другая периферия"
    IDS_2076	"Образы Surface (*.86F)\0*.86F\0"
    IDS_2077	"Щёлкните мышью для захвата курсора"
    IDS_2078	"Нажмите F8+F12 чтобы освободить курсор"
    IDS_2079	"Нажмите F8+F12 или среднюю кнопку мыши чтобы освободить курсор"
END

STRINGTABLE DISCARDABLE 
BEGIN
    IDS_2080	"Невозможно инициализировать FluidSynth"
    IDS_2081	"Шина"
    IDS_2082	"Файл"
    IDS_2083	"C"
    IDS_2084	"H"
    IDS_2085	"S"
    IDS_2086	"МБ"
    IDS_2087	"Проверять BPB"
    IDS_2088	"КБ"
    IDS_2089	"Не удалось инициализировать рендерер видео."
    IDS_2090	"По умолчанию"
    IDS_2091	"%i WS"
    IDS_2092	"Тип"
    IDS_2093	"Не удалось настроить PCap"
    IDS_2094	"Устройства PCap не найдены"
    IDS_2095	"Неверное устройство PCap"
    IDS_2096	"Стандартный 2-кнопочный джойстик"
    IDS_2097	"Стандартный 4-кнопочный джойстик"
    IDS_2098	"Стандартный 6-кнопочный джойстик"
    IDS_2099	"Стандартный 8-кнопочный джойстик"
    IDS_2100	"CH Flightstick Pro"
    IDS_2101	"Microsoft SideWinder Pad"
    IDS_2102	"Система управления полетом Thrustmaster"
    IDS_2103	"Нет"
    IDS_2104	"Невозможно загрузить ускорители клавиатуры."
    IDS_2105	"Невозможно зарегистрировать необработанный ввод."
    IDS_2106	"%u"
    IDS_2107	"%u МБ (CHS: %i, %i, %i)"
    IDS_2108	"Дисковод %i (%s): %ls"
    IDS_2109	"Все образы (*.0??;*.1??;*.??0;*.86F;*.BIN;*.CQ?;*.D??;*.FLP;*.HDM;*.IM?;*.JSON;*.TD0;*.*FD?;*.MFM;*.XDF)\0*.0??;*.1??;*.??0;*.86F;*.BIN;*.CQ?;*.D??;*.FLP;*.HDM;*.IM?;*.JSON;*.TD0;*.*FD?;*.MFM;*.XDF\0Расширенные образы секторов (*.IMD;*.JSON;*.TD0)\0*.IMD;*.JSON;*.TD0\0Основные образы секторов (*.0??;*.1??;*.??0;*.BIN;*.CQ?;*.D??;*.FLP;*.HDM;*.IM?;*.XDF;*.*FD?)\0*.0??;*.1??;*.??0;*.BIN;*.CQ?;*.D??;*.FLP;*.HDM;*.IM?;*.XDF;*.*FD?\0Образы Flux (*.FDI)\0*.FDI\0Образы Surface (*.86F;*.MFM)\0*.86F;*.MFM\0Все файлы (*.*)\0*.*\0"
    IDS_2110	"Невозможно инициализировать FreeType"
    IDS_2111	"Невозможно инициализировать SDL, требуется SDL2.dll"
    IDS_2112	"Вы уверены, что хотите выполнить холодную перезагрузку эмулируемой машины?"
    IDS_2113	"Вы уверены, что хотите выйти из 86Box?"
    IDS_2114	"Невозможно инициализировать Ghostscript"
    IDS_2115	"Магнитооптический %i (%ls): %ls"
    IDS_2116	"Образы магнитооптических дисков (*.IM?;*.MDI)\0*.IM?;*.MDI\0Все файлы (*.*)\0*.*\0"
    IDS_2117	"Добро пожаловать в 86Box!"
    IDS_2118	"Встроенный контроллер"
    IDS_2119	"Выход"
    IDS_2120	"ПЗУ не найдены"
    IDS_2121	"Хотите ли вы сохранить настройки?"
    IDS_2122	"Это приведет к холодной перезагрузке эмулируемой машины."
    IDS_2123	"Сохранить"
    IDS_2124	"О программе 86Box"
    IDS_2125	"86Box v" EMU_VERSION

    IDS_2126	"Эмулятор старых компьютеров\n\nАвторы: Sarah Walker, Miran Grca, Fred N. van Kempen (waltje), SA1988, Tiseno100, reenigne, leilei, JohnElliott, greatpsycho, and others.\n\nВыпускается под лицензией GNU General Public License версии 2 или более поздней. Дополнительную информацию см. в файле LICENSE."
    IDS_2127	"OK"
    IDS_2128	"Оборудование недоступно"
#ifdef _WIN32
#define LIB_NAME_PCAP "WinPcap"
#else
#define LIB_NAME_PCAP "libpcap"
#endif
    IDS_2129	"Убедитесь, что " LIB_NAME_PCAP " установлен и ваше сетевое соединение, совместимо с " LIB_NAME_PCAP "."
    IDS_2130	"Недопустимая конфигурация"
#ifdef _WIN32
#define LIB_NAME_FREETYPE "freetype.dll"
#else
#define LIB_NAME_FREETYPE "libfreetype"
#endif
    IDS_2131	"Для эмуляции принтера ESC/P требуется " LIB_NAME_FREETYPE "."
#ifdef _WIN32
#define LIB_NAME_GS "gsdll32.dll"
#else
#define LIB_NAME_GS "libgs"
#endif
    IDS_2132	LIB_NAME_GS " требуется для автоматического преобразования файлов PostScript в PDF.\n\nВсе документы, отправленные на общий принтер PostScript, будут сохранены в виде файлов PostScript (.ps)."
#ifdef _WIN32
#define LIB_NAME_FLUIDSYNTH "libfluidsynth.dll"
#else
#define LIB_NAME_FLUIDSYNTH "libfluidsynth"
#endif
    IDS_2133	"Для FluidSynth MIDI-вывода требуется " LIB_NAME_FLUIDSYNTH "."
    IDS_2134	"Вход в полноэкранный режим"
    IDS_2135	"Больше не показывать это сообщение"
    IDS_2136	"Не выходить"
    IDS_2137	"Перезагрузить"
    IDS_2138	"Не перезагружать"
    IDS_2139	"Образы магнитооптических дисков (*.IM?;*.MDI)\0*.IM?;*.MDI\0Все файлы (*.*)\0*.*\0"
    IDS_2140	"Образы CD-ROM (*.ISO;*.CUE)\0*.ISO;*.CUE\0Все файлы (*.*)\0*.*\0"
    IDS_2141	"Конфигурация устройства %hs"
    IDS_2142    "Монитор в спящем режиме"
    IDS_2143	"Шейдеры OpenGL (*.GLSL)\0*.GLSL\0Все файлы (*.*)\0*.*\0"
    IDS_2144	"Параметры OpenGL"
    IDS_2145	"Вы загружаете неподдерживаемую конфигурацию"
    IDS_2146	"Выбор типов CPU для этой системной платы на данной эмулируемой машине отключен.\n\nЭто позволяет выбрать процессор, который в противном случае несовместим с выбранной материнской платой. Однако, вы можете столкнуться с несовместимостью с BIOS материнской платы или другим ПО.\n\nВключение этого параметра официально не поддерживается, и все поданные отчеты об ошибках могут быть закрыты как недействительные."
    IDS_2147	"Продолжить"
    IDS_2148	"Кассета: %s"
    IDS_2149	"Образы кассет (*.PCM;*.RAW;*.WAV;*.CAS)\0*.PCM;*.RAW;*.WAV;*.CAS\0Все файлы (*.*)\0*.*\0"
    IDS_2150	"Картридж %i: %ls"
    IDS_2151	"Образы картриджей (*.A;*.B;*.JRC)\0*.A;*.B;*.JRC\0Все файлы (*.*)\0*.*\0"
END

STRINGTABLE DISCARDABLE 
BEGIN
    IDS_4096    "Жёсткий диск (%s)"
    IDS_4097	"%01i:%01i"
    IDS_4098	"%01i"
    IDS_4099	"MFM/RLL или ESDI дисководов CD-ROM никогда не существовало"
    IDS_4100	"Custom..."
    IDS_4101	"Custom (large)..."
    IDS_4102	"Создать новый жёсткий диск"
    IDS_4103	"Добавить существующий жёсткий диск"
    IDS_4104	"Размер образов дисков HDI не может превышать 4 ГБ."
    IDS_4105	"Размер образов дисков не может превышать 127 ГБ."
<<<<<<< HEAD
    IDS_4106	"Образы жестких дисков (*.HD?;*.IM?;*.VHD)\0*.HD?;*.IM?;*.VHD\0Все файлы (*.*)\0*.*\0"
=======
    IDS_4106	"Образы жёстких дисков (*.HD?;*.IM?;*.VHD)\0*.HD?;*.IM?;*.VHD\0Все файлы (*.*)\0*.*\0"
>>>>>>> 28d1a43a
    IDS_4107	"Невозможно прочитать файл"
    IDS_4108	"Невозможно записать файл"
    IDS_4109	"Образы HDI или HDX с размером сектора, отличным от 512, не поддерживаются."
    IDS_4110	"USB пока не поддерживается"
    IDS_4111	"Файл образа диска уже существует"
    IDS_4112	"Пожалуйста, укажите правильное имя файла."
    IDS_4113	"Образ диска создан"
    IDS_4114	"Убедитесь, что файл существует и доступен для чтения."
    IDS_4115	"Убедитесь, что файл сохраняется в директории доступной для записи."
    IDS_4116	"Слишком большой образ диска"
    IDS_4117	"Не забудьте разметить и отформатировать вновь созданный диск."
    IDS_4118	"Выбранный файл будет перезаписан. Вы уверены, что хотите использовать его?"
    IDS_4119	"Неподдерживаемый образ диска"
    IDS_4120	"Перезаписать"
    IDS_4121	"Не перезаписывать"
    IDS_4122	"RAW образ (.img)"
    IDS_4123	"Образ HDI (.hdi)"
    IDS_4124	"Образ HDX (.hdx)"
    IDS_4125	"VHD фиксированного размера (.vhd)"
    IDS_4126	"VHD динамического размера (.vhd)"
<<<<<<< HEAD
    IDS_4127	"Дифференцированнный образ VHD (.vhd)"
=======
    IDS_4127	"Дифференцированный образ VHD (.vhd)"
>>>>>>> 28d1a43a
    IDS_4128	"Большие блоки (2 МБ)"
    IDS_4129	"Маленькие блоки (512 КБ)"
    IDS_4130	"Файлы VHD (*.VHD)\0*.VHD\0Все файлы (*.*)\0*.*\0"
    IDS_4131	"Выберите родительский VHD"
    IDS_4132	"Это может означать, что родительский образ был изменён после того, как был создан дифференцированный образ.\n\nЭто также может произойти, если файлы образа были перемещены или скопированы, или из-за ошибки в программе, создавшей этот диск.\n\nВы хотите исправить временные метки?"
    IDS_4133	"Временные метки родительского и дочернего дисков не совпадают"
    IDS_4134	"Не удалось исправить временную метку VHD."
    IDS_4135	"%01i:%02i"

    IDS_4352    "MFM/RLL"
    IDS_4353    "XTA"
    IDS_4354    "ESDI"
    IDS_4355    "IDE"
    IDS_4356    "ATAPI"
    IDS_4357    "SCSI"

    IDS_4608	"MFM/RLL (%01i:%01i)"
    IDS_4609	"XTA (%01i:%01i)"
    IDS_4610	"ESDI (%01i:%01i)"
    IDS_4611	"IDE (%01i:%01i)"
    IDS_4612	"ATAPI (%01i:%01i)"
    IDS_4613	"SCSI (%01i:%02i)"

    IDS_5120	"CD-ROM %i (%s): %s"

    IDS_5376	"Отключён"
    IDS_5381	"ATAPI"
    IDS_5382    "SCSI"

    IDS_5632	"Отключён"
    IDS_5637	"ATAPI (%01i:%01i)"
    IDS_5638    "SCSI (%01i:%02i)"

    IDS_5888	"160 кБ"
    IDS_5889	"180 кБ"
    IDS_5890	"320 кБ"
    IDS_5891	"360 кБ"
    IDS_5892	"640 кБ"
    IDS_5893	"720 кБ"
    IDS_5894	"1.2 МБ"
    IDS_5895	"1.25 МБ"
    IDS_5896	"1.44 МБ"
    IDS_5897	"DMF (кластер 1024)"
    IDS_5898	"DMF (кластер 2048)"
    IDS_5899	"2.88 МБ"
    IDS_5900	"ZIP 100"
    IDS_5901	"ZIP 250"
    IDS_5902	"3.5"" 128Мб M.O. (ISO 10090)"
    IDS_5903	"3.5"" 230Мб M.O. (ISO 13963)"
    IDS_5904	"3.5"" 540Мб M.O. (ISO 15498)"
    IDS_5905	"3.5"" 640Мб M.O. (ISO 15498)"
    IDS_5906	"3.5"" 1.3Гб M.O. (GigaMO)"
    IDS_5907	"3.5"" 2.3Гб M.O. (GigaMO 2)"
    IDS_5908	"5.25"" 600Мб M.O."
    IDS_5909	"5.25"" 650Мб M.O."
    IDS_5910	"5.25"" 1Гб M.O."
    IDS_5911	"5.25"" 1.3Гб M.O."

    IDS_6144	"Точный RPM"
    IDS_6145	"На 1% медленнее точного RPM"
    IDS_6146	"На 1.5% медленнее точного RPM"
    IDS_6147	"На 2% медленнее точного RPM"

    IDS_7168	"(Системный)"
END
#define IDS_LANG_ENUS	IDS_7168

// Russian resources
/////////////////////////////////////////////////////////////////////////////<|MERGE_RESOLUTION|>--- conflicted
+++ resolved
@@ -41,11 +41,7 @@
             MENUITEM "&SDL (Software)",         IDM_VID_SDL_SW
             MENUITEM "SDL (&Hardware)",         IDM_VID_SDL_HW
             MENUITEM "SDL (&OpenGL)",           IDM_VID_SDL_OPENGL
-<<<<<<< HEAD
-            MENUITEM "Open&GL (3.3)",      IDM_VID_OPENGL_CORE
-=======
             MENUITEM "Open&GL (3.0)",      IDM_VID_OPENGL_CORE
->>>>>>> 28d1a43a
 #ifdef USE_VNC
             MENUITEM "&VNC",                    IDM_VID_VNC
 #endif
@@ -548,11 +544,7 @@
     IDS_4103	"Добавить существующий жёсткий диск"
     IDS_4104	"Размер образов дисков HDI не может превышать 4 ГБ."
     IDS_4105	"Размер образов дисков не может превышать 127 ГБ."
-<<<<<<< HEAD
-    IDS_4106	"Образы жестких дисков (*.HD?;*.IM?;*.VHD)\0*.HD?;*.IM?;*.VHD\0Все файлы (*.*)\0*.*\0"
-=======
     IDS_4106	"Образы жёстких дисков (*.HD?;*.IM?;*.VHD)\0*.HD?;*.IM?;*.VHD\0Все файлы (*.*)\0*.*\0"
->>>>>>> 28d1a43a
     IDS_4107	"Невозможно прочитать файл"
     IDS_4108	"Невозможно записать файл"
     IDS_4109	"Образы HDI или HDX с размером сектора, отличным от 512, не поддерживаются."
@@ -573,11 +565,7 @@
     IDS_4124	"Образ HDX (.hdx)"
     IDS_4125	"VHD фиксированного размера (.vhd)"
     IDS_4126	"VHD динамического размера (.vhd)"
-<<<<<<< HEAD
-    IDS_4127	"Дифференцированнный образ VHD (.vhd)"
-=======
     IDS_4127	"Дифференцированный образ VHD (.vhd)"
->>>>>>> 28d1a43a
     IDS_4128	"Большие блоки (2 МБ)"
     IDS_4129	"Маленькие блоки (512 КБ)"
     IDS_4130	"Файлы VHD (*.VHD)\0*.VHD\0Все файлы (*.*)\0*.*\0"
