--- conflicted
+++ resolved
@@ -45,9 +45,6 @@
  ifndef CYRIX_6X86
   CYRIX_6X86	:= y
  endif 
- ifndef DELLS4
-  DELLS4	:= y
- endif
  ifndef GUSMAX
   GUSMAX	:= y
  endif
@@ -111,7 +108,6 @@
  ifndef XL24
   XL24		:= y
  endif
-<<<<<<< HEAD
  ifndef NO_SIO
   NO_SIO	:= y
  endif
@@ -121,8 +117,6 @@
  ifndef USE_VECT486VL
   USE_VECT486VL	:= y
  endif
-=======
->>>>>>> 8d109268
 else
  ifndef DEBUG
   DEBUG		:= n
@@ -141,9 +135,6 @@
  endif
  ifndef CYRIX_6X86
   CYRIX_6X86	:= n
- endif 
- ifndef DELLS4
-  DELLS4	:= n
  endif
  ifndef GUSMAX
   GUSMAX	:= n
@@ -208,7 +199,6 @@
  ifndef XL24
   XL24		:= n
  endif
-<<<<<<< HEAD
  ifndef NO_SIO
   NO_SIO	:= n
  endif
@@ -218,8 +208,6 @@
  ifndef USE_VECT486VL
   USE_VECT486VL	:= n
  endif
-=======
->>>>>>> 8d109268
 endif
 
 # Defaults for several build options (possibly defined in a chained file.)
