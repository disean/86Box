/*
 * 86Box	A hypervisor and IBM PC system emulator that specializes in
 *		running old operating systems and software designed for IBM
 *		PC systems and compatibles from 1981 through fairly recent
 *		system designs based on the PCI bus.
 *
 *		This file is part of the 86Box distribution.
 *
 *		Emulation of the National Semiconductor LM78 hardware monitoring chip.
 *
 *
 *
 * Author:	RichardG, <richardg867@gmail.com>
 *
 *		Copyright 2020 RichardG.
 */
#include <stdarg.h>
#include <stdio.h>
#include <stdint.h>
#include <stdlib.h>
#include <string.h>
#define HAVE_STDARG_H
#include <wchar.h>
#include <86box/86box.h>
#include <86box/device.h>
#include <86box/io.h>
#include <86box/timer.h>
#include <86box/machine.h>
#include <86box/nvr.h>
#include "cpu.h"
#include <86box/i2c.h>
#include <86box/hwm.h>


#define LM78_I2C		0x010000
#define LM78_W83781D		0x020000
#define LM78_AS99127F_REV1	0x040000
#define LM78_AS99127F_REV2	0x080000
#define LM78_W83782D		0x100000
<<<<<<< HEAD
#define LM78_P5A		0x200000
#define LM78_AS99127F		(LM78_AS99127F_REV1 | LM78_AS99127F_REV2) /* special mask covering both _REV1 and _REV2 */
#define LM78_WINBOND		(LM78_W83781D | LM78_AS99127F | LM78_W83782D) /* special mask covering all Winbond variants */
=======
#define LM78_AS99127F		(LM78_AS99127F_REV1 | LM78_AS99127F_REV2) /* mask covering both _REV1 and _REV2 */
#define LM78_WINBOND		(LM78_W83781D | LM78_AS99127F | LM78_W83782D) /* mask covering all Winbond variants */
>>>>>>> 966ca29e
#define LM78_WINBOND_VENDOR_ID	((dev->local & LM78_AS99127F_REV1) ? 0x12c3 : 0x5ca3)
#define LM78_WINBOND_BANK	(dev->regs[0x4e] & 0x07)

#define CLAMP(a, min, max)	(((a) < (min)) ? (min) : (((a) > (max)) ? (max) : (a)))
#define LM78_RPM_TO_REG(r, d)	((r) ? CLAMP(1350000 / (r * d), 1, 255) : 0)
#define LM78_VOLTAGE_TO_REG(v)	((v) >> 4)
#define LM78_NEG_VOLTAGE(v, r)	(v * (604.0 / ((double) r))) /* negative voltage formula from the W83781D datasheet */
#define LM78_NEG_VOLTAGE2(v, r)	(((3600 + v) * (((double) r) / (((double) r) + 56.0))) - v) /* negative voltage formula from the W83782D datasheet */


typedef struct {
    uint32_t	local;
    hwm_values_t *values;
    device_t    *lm75[2];
    pc_timer_t	reset_timer;

    uint8_t	regs[256];
    union {
	struct {
		uint8_t	regs[2][16];
	} w83782d;
	struct {
		uint8_t regs[3][128];

		uint8_t	nvram[1024], nvram_i2c_state: 2, nvram_updated: 1;
		uint16_t nvram_addr_register: 10;
		int8_t	nvram_block_len: 6;

		uint8_t	security_i2c_state: 1, security_addr_register: 7;
	} as99127f;
    };
    uint8_t	addr_register, data_register;

    uint8_t	i2c_addr: 7, i2c_state: 1, i2c_enabled: 1;
} lm78_t;


static void	lm78_remap(lm78_t *dev, uint8_t addr);


#ifdef ENABLE_LM78_LOG
int lm78_do_log = ENABLE_LM78_LOG;


static void
lm78_log(const char *fmt, ...)
{
    va_list ap;

    if (lm78_do_log) {
	va_start(ap, fmt);
	pclog_ex(fmt, ap);
	va_end(ap);
    }
}
#else
#define lm78_log(fmt, ...)
#endif


void
lm78_nvram(lm78_t *dev, uint8_t save)
{
    size_t l = strlen(machine_get_internal_name_ex(machine)) + 14;
    char *nvr_path = (char *) malloc(l);
    sprintf(nvr_path, "%s_as99127f.nvr", machine_get_internal_name_ex(machine));

    FILE *f = nvr_fopen(nvr_path, save ? "wb" : "rb");
    if (f) {
	if (save)
		fwrite(&dev->as99127f.nvram, sizeof(dev->as99127f.nvram), 1, f);
	else
		fread(&dev->as99127f.nvram, sizeof(dev->as99127f.nvram), 1, f);
	fclose(f);
    }
    
    free(nvr_path);
}


static uint8_t
lm78_nvram_start(void *bus, uint8_t addr, uint8_t read, void *priv)
{
    lm78_t *dev = (lm78_t *) priv;

    dev->as99127f.nvram_i2c_state = 0;

    return 1;
}


static uint8_t
lm78_nvram_read(void *bus, uint8_t addr, void *priv)
{
    lm78_t *dev = (lm78_t *) priv;
    uint8_t ret = 0xff;

    switch (dev->as99127f.nvram_i2c_state) {
	case 0:
		dev->as99127f.nvram_i2c_state = 1;
		/* fall-through */

	case 1:
		ret = dev->as99127f.regs[0][0x0b] & 0x3f;
		lm78_log("LM78: nvram_read(blocklen) = %02X\n", ret);
		break;

	case 2:
		ret = dev->as99127f.nvram[dev->as99127f.nvram_addr_register];
		lm78_log("LM78: nvram_read(%03X) = %02X\n", dev->as99127f.nvram_addr_register, ret);

		dev->as99127f.nvram_addr_register++;
		break;

	default:
		lm78_log("LM78: nvram_read(unknown) = %02X\n", ret);
		break;
    }

    if (dev->as99127f.nvram_i2c_state < 2)
	dev->as99127f.nvram_i2c_state++;

    return ret;
}


static uint8_t
lm78_nvram_write(void *bus, uint8_t addr, uint8_t val, void *priv)
{
    lm78_t *dev = (lm78_t *) priv;

    switch (dev->as99127f.nvram_i2c_state) {
	case 0:
		lm78_log("LM78: nvram_write(address, %02X)\n", val);
		dev->as99127f.nvram_addr_register = (addr << 8) | val;
		break;

	case 1:
		lm78_log("LM78: nvram_write(blocklen, %02X)\n", val);
		dev->as99127f.nvram_block_len = val & 0x3f;
		if (dev->as99127f.nvram_block_len <= 0)
			dev->as99127f.nvram_i2c_state = 3;
		break;

	case 2:
		lm78_log("LM78: nvram_write(%03X, %02X)\n", dev->as99127f.nvram_addr_register, val);
		dev->as99127f.nvram[dev->as99127f.nvram_addr_register++] = val;
		dev->as99127f.nvram_updated = 1;
		if (--dev->as99127f.nvram_block_len <= 0)
			dev->as99127f.nvram_i2c_state = 3;
		break;

	default:
		lm78_log("LM78: nvram_write(unknown, %02X)\n", val);
		break;
    }

    if (dev->as99127f.nvram_i2c_state < 2)
	dev->as99127f.nvram_i2c_state++;

    return dev->as99127f.nvram_i2c_state < 3;
}


static uint8_t
lm78_security_start(void *bus, uint8_t addr, uint8_t read, void *priv)
{
    lm78_t *dev = (lm78_t *) priv;

    dev->as99127f.security_i2c_state = 0;

    return 1;
}


static uint8_t
lm78_security_read(void *bus, uint8_t addr, void *priv)
{
    lm78_t *dev = (lm78_t *) priv;

    return dev->as99127f.regs[2][dev->as99127f.security_addr_register++];
}


static uint8_t
lm78_security_write(void *bus, uint8_t addr, uint8_t val, void *priv)
{
    lm78_t *dev = (lm78_t *) priv;

    if (dev->as99127f.security_i2c_state == 0) {
	dev->as99127f.security_i2c_state = 1;
	dev->as99127f.security_addr_register = val;
    } else {
	switch (dev->as99127f.security_addr_register) {
		case 0xe0: case 0xe4: case 0xe5: case 0xe6: case 0xe7:
			/* read-only registers */
			return 1;
	}

	dev->as99127f.regs[2][dev->as99127f.security_addr_register++] = val;
    }

    return 1;
}


static void
lm78_reset(void *priv)
{
    lm78_t *dev = (lm78_t *) priv;
    uint8_t initialization = dev->regs[0x40] & 0x80;

    memset(dev->regs, 0, 256);
    memset(dev->regs + 0xc0, 0xff, 32); /* C0-DF are 0xFF on a real AS99127F */

    dev->regs[0x40] = 0x08;
    dev->regs[0x46] = 0x40;
    dev->regs[0x47] = 0x50;
    if (dev->local & LM78_I2C) {
	if (!initialization) { /* don't reset main I2C address if the reset was triggered by the INITIALIZATION bit */
		if (dev->local & LM78_P5A)
			dev->i2c_addr = 0x77;
		else
			dev->i2c_addr = 0x2d;
		dev->i2c_enabled = 1;
	}
	dev->regs[0x48] = dev->i2c_addr;
	if (dev->local & LM78_WINBOND)
		dev->regs[0x4a] = 0x01;
    } else {
	dev->regs[0x48] = 0x00;
	if (dev->local & LM78_WINBOND)
		dev->regs[0x4a] = 0x88;
    }
    if (dev->local & LM78_WINBOND) {
	dev->regs[0x49] = 0x02;
	dev->regs[0x4b] = 0x44;
	dev->regs[0x4c] = 0x01;
	dev->regs[0x4d] = 0x15;
	dev->regs[0x4e] = 0x80;
	dev->regs[0x4f] = LM78_WINBOND_VENDOR_ID >> 8;
	dev->regs[0x57] = 0x80;

	if (dev->local & LM78_AS99127F) {
		dev->regs[0x49] = 0x20;
		dev->regs[0x4c] = 0x00;
		dev->regs[0x56] = 0xff;
		dev->regs[0x57] = 0xff;
		dev->regs[0x58] = 0x31;
		dev->regs[0x59] = 0x8f;
		dev->regs[0x5a] = 0x8f;
		dev->regs[0x5b] = 0x2a;
		dev->regs[0x5c] = 0xe0;
		dev->regs[0x5d] = 0x48;
		dev->regs[0x5e] = 0xe2;
		dev->regs[0x5f] = 0x1f;

		dev->as99127f.regs[0][0x02] = 0xff;
		dev->as99127f.regs[0][0x03] = 0xff;
		dev->as99127f.regs[0][0x08] = 0xff;
		dev->as99127f.regs[0][0x09] = 0xff;
		dev->as99127f.regs[0][0x0b] = 0x01;

		/* regs[1] and regs[2] start at 0x80 */
		dev->as99127f.regs[1][0x00] = 0x88;
		dev->as99127f.regs[1][0x01] = 0x10;
		dev->as99127f.regs[1][0x03] = 0x02; /* GPO, but things break if GPO16 isn't set */
		dev->as99127f.regs[1][0x04] = 0x01;
		dev->as99127f.regs[1][0x05] = 0x1f;
		lm78_as99127f_write(dev, 0x06, 0x2f);

		dev->as99127f.regs[2][0x60] = 0xf0;
	} else if (dev->local & LM78_W83781D) {
		dev->regs[0x58] = 0x10;
	} else if (dev->local & LM78_W83782D) {
		dev->regs[0x58] = 0x30;
	}
    } else {
	dev->regs[0x49] = 0x40;
    }

    lm78_remap(dev, dev->i2c_addr | (dev->i2c_enabled ? 0x00 : 0x80));
}


static uint8_t
lm78_i2c_start(void *bus, uint8_t addr, uint8_t read, void *priv)
{
    lm78_t *dev = (lm78_t *) priv;

    dev->i2c_state = 0;

    return 1;
}


static uint8_t
lm78_read(lm78_t *dev, uint8_t reg, uint8_t bank)
{
    uint8_t ret = 0, masked_reg = reg, bankswitched = ((reg & 0xf8) == 0x50);
    lm75_t *lm75;

    if ((dev->local & LM78_AS99127F) && (bank == 3) && (reg != 0x4e)) {
	/* AS99127F additional registers */
	if (!((dev->local & LM78_AS99127F_REV2) && ((reg == 0x80) || (reg == 0x81))))
		ret = dev->as99127f.regs[0][reg & 0x7f];
    } else if (bankswitched && ((bank == 1) || (bank == 2))) {
	/* LM75 registers */
	lm75 = device_get_priv(dev->lm75[bank - 1]);
	if (lm75)
		ret = lm75_read(lm75, reg);
    } else if (bankswitched && ((bank == 4) || (bank == 5) || (bank == 6))) {
	/* W83782D additional registers */
	if (dev->local & LM78_W83782D) {
		if ((bank == 5) && ((reg == 0x50) || (reg == 0x51))) /* voltages */
			ret = LM78_VOLTAGE_TO_REG(dev->values->voltages[7 + (reg & 1)]);
		else if (bank < 6)
			ret = dev->w83782d.regs[bank - 4][reg & 0x0f];
	}
    } else {
	/* regular registers */
	if ((reg >= 0x60) && (reg <= 0x94)) /* read auto-increment value RAM registers from their non-auto-increment locations */
		masked_reg = reg & 0x3f;
	if ((masked_reg >= 0x20) && (masked_reg <= 0x26)) /* voltages */
		ret = LM78_VOLTAGE_TO_REG(dev->values->voltages[reg & 7]);
	else if ((dev->local & LM78_AS99127F) && (masked_reg <= 0x05)) /* AS99127F additional voltages */
		ret = LM78_VOLTAGE_TO_REG(dev->values->voltages[7 + masked_reg]);
	else if (masked_reg == 0x27) /* temperature */
		ret = dev->values->temperatures[0];
	else if ((masked_reg >= 0x28) && (masked_reg <= 0x2a)) { /* fan speeds */
		ret = (dev->regs[((reg & 3) == 2) ? 0x4b : 0x47] >> ((reg & 3) ? 6 : 4)) & 0x03; /* bits [1:0] */
		if (dev->local & LM78_W83782D)
			ret |= (dev->regs[0x5d] >> (3 + (reg & 3))) & 0x04; /* bit 2 */
		ret = LM78_RPM_TO_REG(dev->values->fans[reg & 3], 1 << ret);
	} else if ((reg == 0x4f) && (dev->local & LM78_WINBOND)) /* two-byte vendor ID register */
		ret = (dev->regs[0x4e] & 0x80) ? (uint8_t) (LM78_WINBOND_VENDOR_ID >> 8) : (uint8_t) LM78_WINBOND_VENDOR_ID;
	else
		ret = dev->regs[masked_reg];
    }

    lm78_log("LM78: read(%02X, %d) = %02X\n", reg, bank, ret);

    return ret;
}


static uint8_t
lm78_isa_read(uint16_t port, void *priv)
{
    lm78_t *dev = (lm78_t *) priv;
    uint8_t ret = 0xff;

    switch (port & 0x7) {
	case 0x5:
		ret = dev->addr_register & 0x7f;
		break;

	case 0x6:
		ret = lm78_read(dev, dev->addr_register, LM78_WINBOND_BANK);

		if (((LM78_WINBOND_BANK == 0) &&
		    ((dev->addr_register == 0x41) || (dev->addr_register == 0x43) || (dev->addr_register == 0x45) || (dev->addr_register == 0x56) ||
		     ((dev->addr_register >= 0x60) && (dev->addr_register < 0x94)))) ||
		    ((dev->local & LM78_W83782D) && (LM78_WINBOND_BANK == 5) && (dev->addr_register >= 0x50) && (dev->addr_register < 0x58))) {
			/* auto-increment registers */
			dev->addr_register++;
		}
		break;

	default:
		lm78_log("LM78: Read from unknown ISA port %d\n", port & 0x7);
		break;
    }

    return ret;
}


static uint8_t
lm78_i2c_read(void *bus, uint8_t addr, void *priv)
{
    lm78_t *dev = (lm78_t *) priv;

    return lm78_read(dev, dev->addr_register++, LM78_WINBOND_BANK);
}


uint8_t
lm78_as99127f_read(void *priv, uint8_t reg)
{
    lm78_t *dev = (lm78_t *) priv;
    uint8_t ret = dev->as99127f.regs[1][reg & 0x7f];

    lm78_log("LM78: read(%02X, AS99127F) = %02X\n", reg, ret);

    return ret;
}


static uint8_t
lm78_write(lm78_t *dev, uint8_t reg, uint8_t val, uint8_t bank)
{
    lm75_t *lm75;

    lm78_log("LM78: write(%02X, %d, %02X)\n", reg, bank, val);

    if ((dev->local & LM78_AS99127F) && (bank == 3) && (reg != 0x4e)) {
	/* AS99127F additional registers */
	reg &= 0x7f;
	switch (reg) {
		case 0x00: case 0x01: case 0x04: case 0x05: case 0x06: case 0x07:
			/* read-only registers */
			return 0;

		case 0x20:
			val &= 0x7f;
			break;
	}

	dev->as99127f.regs[0][reg] = val;
	return 1;
    } else if ((reg & 0xf8) == 0x50) {
	if ((bank == 1) || (bank == 2)) {
		/* LM75 registers */
		lm75 = device_get_priv(dev->lm75[bank - 1]);
		if (lm75)
			return lm75_write(lm75, reg, val);
		return 1;
	} else if (dev->local & LM78_W83782D) {
		/* W83782D additional registers */
		if (bank == 4) {
			switch (reg) {
				case 0x50: case 0x52: case 0x53: case 0x54: case 0x55: case 0x56: case 0x57:
				case 0x58: case 0x59: case 0x5a: case 0x5b: case 0x5d: case 0x5e: case 0x5f:
					/* read-only registers */
					return 0;
			}

			dev->w83782d.regs[0][reg & 0x0f] = val;
			return 1;
		} else if (bank == 5) {
			switch (reg) {
				case 0x50: case 0x51: case 0x52: case 0x53: case 0x58: case 0x59: case 0x5a:
				case 0x5b: case 0x5c: case 0x5d: case 0x5e: case 0x5f:
					/* read-only registers */
					return 0;
			}

			dev->w83782d.regs[1][reg & 0x0f] = val;
			return 1;
		} else if (bank == 6) {
			return 0;
		}
	}
    } 

    /* regular registers */
    switch (reg) {
	case 0x41: case 0x42: case 0x4f: case 0x58:
	case 0x20: case 0x21: case 0x22: case 0x23: case 0x24: case 0x25: case 0x26: case 0x27: case 0x28: case 0x29: case 0x2a:
	case 0x60: case 0x61: case 0x62: case 0x63: case 0x64: case 0x65: case 0x66: case 0x67: case 0x68: case 0x69: case 0x6a:
	case 0x00: case 0x01: case 0x02: case 0x03: case 0x04: case 0x05:
	case 0x80: case 0x81: case 0x82: case 0x83: case 0x84: case 0x85:
		/* read-only registers */
		return 0;

	case 0x4a: case 0x4b: case 0x4c: case 0x4d: case 0x4e:
		/* Winbond-only registers */
		if (!(dev->local & LM78_WINBOND))
			return 0;
		break;
    }

    if ((reg >= 0x60) && (reg <= 0x94)) /* write auto-increment value RAM registers to their non-auto-increment locations */
	reg &= 0x3f;
    uint8_t prev = dev->regs[reg];
    dev->regs[reg] = val;

    switch (reg) {
	case 0x40:
		if (val & 0x80) /* INITIALIZATION bit resets all registers except main I2C address */
			lm78_reset(dev);
		break;

	case 0x48:
		/* set main I2C address */
		if (dev->local & LM78_I2C)
			lm78_remap(dev, dev->regs[0x48] & 0x7f);
		break;

	case 0x49:
		if (!(dev->local & LM78_WINBOND)) {
			if (val & 0x20) /* Chip Reset bit (LM78 only) resets all registers */
				lm78_reset(dev);
			else
				dev->regs[0x49] = 0x40;
		} else {
			dev->regs[0x49] &= 0x01;
		}
		break;

	case 0x4a:
		/* set LM75 I2C addresses (Winbond only) */
		if (dev->local & LM78_I2C) {
			for (uint8_t i = 0; i <= 1; i++) {
				lm75 = device_get_priv(dev->lm75[i]);
				if (!lm75)
					continue;
				if (val & (0x08 * (0x10 * i))) /* DIS_T2 and DIS_T3 bit disable those interfaces */
					lm75_remap(lm75, 0x80);
				else
					lm75_remap(lm75, 0x48 + ((val >> (i * 4)) & 0x7));
			}
		}
		break;

	case 0x5c:
		/* enable/disable AS99127F NVRAM */
		if (dev->local & LM78_AS99127F) {
			if (prev & 0x01)
				i2c_removehandler(i2c_smbus, (prev & 0xf8) >> 1, 4, lm78_nvram_start, lm78_nvram_read, lm78_nvram_write, NULL, dev);
			if (val & 0x01)
				i2c_sethandler(i2c_smbus, (val & 0xf8) >> 1, 4, lm78_nvram_start, lm78_nvram_read, lm78_nvram_write, NULL, dev);
		}
		break;
    }

    return 1;
}


static void
lm78_isa_write(uint16_t port, uint8_t val, void *priv)
{
    lm78_t *dev = (lm78_t *) priv;

    switch (port & 0x7) {
	case 0x5:
		dev->addr_register = val & 0x7f;
		break;

	case 0x6:
		lm78_write(dev, dev->addr_register, val, LM78_WINBOND_BANK);

		if (((LM78_WINBOND_BANK == 0) &&
		    ((dev->addr_register == 0x41) || (dev->addr_register == 0x43) || (dev->addr_register == 0x45) || (dev->addr_register == 0x56) ||
		     ((dev->addr_register >= 0x60) && (dev->addr_register < 0x94)))) ||
		    ((dev->local & LM78_W83782D) && (LM78_WINBOND_BANK == 5) && (dev->addr_register >= 0x50) && (dev->addr_register < 0x58))) {
			/* auto-increment registers */
			dev->addr_register++;
		}
		break;

	default:
		lm78_log("LM78: Write %02X to unknown ISA port %d\n", val, port & 0x7);
		break;
    }
}


static uint8_t
lm78_i2c_write(void *bus, uint8_t addr, uint8_t val, void *priv)
{
    lm78_t *dev = (lm78_t *) priv;

    if (dev->i2c_state == 0) {
	dev->i2c_state = 1;
	dev->addr_register = val;
    } else
	lm78_write(dev, dev->addr_register++, val, LM78_WINBOND_BANK);

    return 1;
}


uint8_t
lm78_as99127f_write(void *priv, uint8_t reg, uint8_t val)
{
    lm78_t *dev = (lm78_t *) priv;

    lm78_log("LM78: write(%02X, AS99127F, %02X)\n", reg, val);

    reg &= 0x7f;
    uint8_t prev = dev->as99127f.regs[1][reg];
    dev->as99127f.regs[1][reg] = val;

    switch (reg) {
	case 0x01:
		if (val & 0x40) {
			dev->as99127f.regs[1][0x00]  = 0x88;
			dev->as99127f.regs[1][0x01] &= 0xe0;
			dev->as99127f.regs[1][0x03] &= 0xf7;
			dev->as99127f.regs[1][0x07] &= 0xfe;
		}
		if (!(val & 0x10)) { /* CUV4X-LS */
			lm78_log("LM78: Reset requested through AS99127F CLKRST\n");
			timer_set_delay_u64(&dev->reset_timer, 300000 * TIMER_USEC);
		}
		break;

	case 0x06:
		/* security device I2C address */
		i2c_removehandler(i2c_smbus, prev & 0x7f, 1, lm78_security_start, lm78_security_read, lm78_security_write, NULL, dev);
		i2c_sethandler(i2c_smbus, val & 0x7f, 1, lm78_security_start, lm78_security_read, lm78_security_write, NULL, dev);
		break;

	case 0x07:
		if (val & 0x01) { /* other AS99127F boards */
			lm78_log("LM78: Reset requested through AS99127F GPO15\n");
			resetx86();
		}
		break;
    }

    return 1;
}


static void
lm78_reset_timer(void *priv)
{
    pc_reset_hard();
}


static void
lm78_remap(lm78_t *dev, uint8_t addr)
{
    lm75_t *lm75;

    if (!(dev->local & LM78_I2C)) return;

    lm78_log("LM78: remapping to SMBus %02Xh\n", addr);

    if (dev->i2c_enabled)
	i2c_removehandler(i2c_smbus, dev->i2c_addr, 1, lm78_i2c_start, lm78_i2c_read, lm78_i2c_write, NULL, dev);

    if (addr < 0x80)
	i2c_sethandler(i2c_smbus, addr, 1, lm78_i2c_start, lm78_i2c_read, lm78_i2c_write, NULL, dev);

    dev->i2c_addr = addr & 0x7f;
    dev->i2c_enabled = !(addr & 0x80);

    if (dev->local & LM78_AS99127F) {
	/* Store our handle on the primary LM75 device to ensure reads/writes
	   to the AS99127F's proprietary registers are passed through to this side. */
	if ((lm75 = device_get_priv(dev->lm75[0])))
		lm75->as99127f = dev;
    }
}


static void
lm78_close(void *priv)
{
    lm78_t *dev = (lm78_t *) priv;

    uint16_t isa_io = dev->local & 0xffff;
    if (isa_io)
	io_removehandler(isa_io, 8, lm78_isa_read, NULL, NULL, lm78_isa_write, NULL, NULL, dev);

    if (dev->as99127f.nvram_updated)
	lm78_nvram(dev, 1);

    free(dev);
}


static void *
lm78_init(const device_t *info)
{
    lm78_t *dev = (lm78_t *) malloc(sizeof(lm78_t));
    memset(dev, 0, sizeof(lm78_t));

    dev->local = info->local;

    /* Set global default values. */
    hwm_values_t defaults = {
	{    /* fan speeds */
		3000,	/* usually Chassis, sometimes CPU */
		3000,	/* usually CPU, sometimes Chassis */
		3000	/* usually PSU, sometimes Chassis */
	}, { /* temperatures */
		30,	/* usually Board, sometimes Chassis */
		30,	/* Winbond only: usually CPU, sometimes Probe */
		30	/* Winbond only: usually CPU when not the one above */
	}, { /* voltages */
		hwm_get_vcore(),		 /* Vcore */
		0,				 /* sometimes Vtt, Vio or second CPU */
		3300,				 /* +3.3V */
		RESISTOR_DIVIDER(5000,  11, 16), /* +5V  (divider values bruteforced) */
		RESISTOR_DIVIDER(12000, 28, 10), /* +12V (28K/10K divider suggested in the W83781D datasheet) */
		LM78_NEG_VOLTAGE(12000, 2100),	 /* -12V */
		LM78_NEG_VOLTAGE(5000,  909),	 /* -5V */
		RESISTOR_DIVIDER(5000,  51, 75), /* W83782D/AS99127F only: +5VSB (5.1K/7.5K divider suggested in the datasheet) */
		3000,				 /* W83782D/AS99127F only: Vbat */
		2500,				 /* AS99127F only: +2.5V */
		1500,				 /* AS99127F only: +1.5V */
		3000,				 /* AS99127F only: NVRAM */
		3300				 /* AS99127F only: +3.3VSB */
	}
    };

    /* Set chip-specific default values. */
    if (dev->local & LM78_AS99127F) {
	/* AS99127F: different -12V Rin value (bruteforced) */
	defaults.voltages[5] = LM78_NEG_VOLTAGE(12000, 2400);

	timer_add(&dev->reset_timer, lm78_reset_timer, dev, 0);

	lm78_nvram(dev, 0);
    } else if (dev->local & LM78_W83782D) {
	/* W83782D: different negative voltage formula */
	defaults.voltages[5] = LM78_NEG_VOLTAGE2(12000, 232);
	defaults.voltages[6] = LM78_NEG_VOLTAGE2(5000,  120);
    }

    hwm_values = defaults;
    dev->values = &hwm_values;

    /* Initialize secondary/tertiary LM75 sensors on Winbond. */
    for (uint8_t i = 0; i <= 1; i++) {
	if (dev->local & LM78_WINBOND) {
		dev->lm75[i] = (device_t *) malloc(sizeof(device_t));
		memcpy(dev->lm75[i], &lm75_w83781d_device, sizeof(device_t));
		dev->lm75[i]->local = (i + 1) << 8;
		if (dev->local & LM78_I2C)
			dev->lm75[i]->local |= 0x48 + i;
		device_add(dev->lm75[i]);
	} else {
		dev->lm75[i] = NULL;
	}
    }

    lm78_reset(dev);

    uint16_t isa_io = dev->local & 0xffff;
    if (isa_io)
	io_sethandler(isa_io, 8, lm78_isa_read, NULL, NULL, lm78_isa_write, NULL, NULL, dev);

    return dev;
}


/* National Semiconductor LM78 on ISA and SMBus. */
const device_t lm78_device = {
    "National Semiconductor LM78 Hardware Monitor",
    DEVICE_ISA,
    0x290 | LM78_I2C,
    lm78_init, lm78_close, lm78_reset,
    { NULL }, NULL, NULL,
    NULL
};


/* Winbond W83781D on ISA and SMBus. */
const device_t w83781d_device = {
    "Winbond W83781D Hardware Monitor",
    DEVICE_ISA,
    0x290 | LM78_I2C | LM78_W83781D,
    lm78_init, lm78_close, lm78_reset,
    { NULL }, NULL, NULL,
    NULL
};


/* Winbond W83781D on ISA and SMBus. */
const device_t w83781d_p5a_device = {
    "Winbond W83781D Hardware Monitor (ASUS P5A)",
    DEVICE_ISA,
    0x290 | LM78_I2C | LM78_W83781D | LM78_P5A,
    lm78_init, lm78_close, lm78_reset,
    { NULL }, NULL, NULL,
    NULL
};


/* The AS99127F is an ASIC manufactured by Holtek for ASUS, containing an
   I2C-only W83781D clone with additional voltages, GPIOs and fan control. */
const device_t as99127f_device = {
    "ASUS AS99127F Rev. 1 Hardware Monitor",
    DEVICE_ISA,
    LM78_I2C | LM78_AS99127F_REV1,
    lm78_init, lm78_close, lm78_reset,
    { NULL }, NULL, NULL,
    NULL
};


/* Rev. 2 is manufactured by Winbond and differs only in GPI registers. */
const device_t as99127f_rev2_device = {
    "ASUS AS99127F Rev. 2 Hardware Monitor",
    DEVICE_ISA,
    LM78_I2C | LM78_AS99127F_REV2,
    lm78_init, lm78_close, lm78_reset,
    { NULL }, NULL, NULL,
    NULL
};


/* Winbond W83782D on ISA and SMBus. */
const device_t w83782d_device = {
    "Winbond W83782D Hardware Monitor",
    DEVICE_ISA,
    0x290 | LM78_I2C | LM78_W83782D,
    lm78_init, lm78_close, lm78_reset,
    { NULL }, NULL, NULL,
    NULL
};<|MERGE_RESOLUTION|>--- conflicted
+++ resolved
@@ -37,14 +37,9 @@
 #define LM78_AS99127F_REV1	0x040000
 #define LM78_AS99127F_REV2	0x080000
 #define LM78_W83782D		0x100000
-<<<<<<< HEAD
 #define LM78_P5A		0x200000
-#define LM78_AS99127F		(LM78_AS99127F_REV1 | LM78_AS99127F_REV2) /* special mask covering both _REV1 and _REV2 */
-#define LM78_WINBOND		(LM78_W83781D | LM78_AS99127F | LM78_W83782D) /* special mask covering all Winbond variants */
-=======
 #define LM78_AS99127F		(LM78_AS99127F_REV1 | LM78_AS99127F_REV2) /* mask covering both _REV1 and _REV2 */
 #define LM78_WINBOND		(LM78_W83781D | LM78_AS99127F | LM78_W83782D) /* mask covering all Winbond variants */
->>>>>>> 966ca29e
 #define LM78_WINBOND_VENDOR_ID	((dev->local & LM78_AS99127F_REV1) ? 0x12c3 : 0x5ca3)
 #define LM78_WINBOND_BANK	(dev->regs[0x4e] & 0x07)
 
