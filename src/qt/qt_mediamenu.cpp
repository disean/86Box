--- conflicted
+++ resolved
@@ -125,7 +125,8 @@
         cdromMutePos = menu->children().count();
         menu->addAction(tr("&Mute"), [this, i]() { cdromMute(i); })->setCheckable(true);
         menu->addSeparator();
-        menu->addAction(tr("&Image..."), [this, i]() { cdromMount(i); })->setCheckable(false);
+        menu->addAction(tr("&Image..."), [this, i]() { cdromMount(i, 0); })->setCheckable(false);
+        menu->addAction(tr("&Folder..."), [this, i]() { cdromMount(i, 1); })->setCheckable(false);
         menu->addSeparator();
         for (int slot = 0; slot < MAX_PREV_IMAGES; slot++) {
             cdromImageHistoryPos[slot] = menu->children().count();
@@ -133,13 +134,8 @@
         }
         menu->addSeparator();
         cdromImagePos = menu->children().count();
-<<<<<<< HEAD
-        menu->addAction(tr("&Image"), [this, i]() { cdromMount(i, 0); })->setCheckable(true);
         cdromDirPos = menu->children().count();
-        menu->addAction(tr("&Folder"), [this, i]() { cdromMount(i, 1); })->setCheckable(true);
-=======
         menu->addAction(tr("E&ject"), [this, i]() { cdromEject(i); })->setCheckable(false);
->>>>>>> 932f2ce5
         cdromMenus[i] = menu;
         cdromUpdateMenu(i);
     });
@@ -440,7 +436,6 @@
     config_save();
 }
 
-<<<<<<< HEAD
 void MediaMenu::cdromMount(int i, int dir) {
     QString filename;
     QFileInfo fi(cdrom[i].image_path);
@@ -458,18 +453,6 @@
             tr("All files") %
             util::DlgFilter({ "*" }, true));
     }
-=======
-void MediaMenu::cdromMount(int i) {
-
-    auto filename = QFileDialog::getOpenFileName(
-        parentWidget,
-        QString(),
-        getMediaOpenDirectory(),
-        tr("CD-ROM images") %
-        util::DlgFilter({ "iso","cue" }) %
-        tr("All files") %
-        util::DlgFilter({ "*" }, true));
->>>>>>> 932f2ce5
 
     if (filename.isEmpty()) {
         return;
@@ -543,16 +526,8 @@
     muteMenu->setChecked(cdrom[i].sound_on == 0);
 
     auto* imageMenu = dynamic_cast<QAction*>(childs[cdromImagePos]);
-<<<<<<< HEAD
-    auto* dirMenu = dynamic_cast<QAction*>(childs[cdromDirPos]);
-    auto* emptyMenu = dynamic_cast<QAction*>(childs[cdromEmptyPos]);
-    imageMenu->setChecked((cdrom[i].host_drive == 200) && !cdrom[i].is_dir);
-    dirMenu->setChecked((cdrom[i].host_drive == 200) && cdrom[i].is_dir);
-    emptyMenu->setChecked(cdrom[i].host_drive != 200);
-=======
     imageMenu->setEnabled(!name.isEmpty());
     imageMenu->setText(QString::asprintf(tr("Eject %s").toUtf8().constData(), name.isEmpty() ? QString().toUtf8().constData() :  fi.fileName().toUtf8().constData()));
->>>>>>> 932f2ce5
 
     for (int slot = 0; slot < MAX_PREV_IMAGES; slot++) {
         updateImageHistory(i, slot, ui::MediaType::Optical);
